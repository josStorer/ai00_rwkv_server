--- conflicted
+++ resolved
@@ -22,16 +22,6 @@
 use rayon::{ThreadPool, ThreadPoolBuilder};
 use run::RuntimeUntyped;
 use serde::{Deserialize, Serialize};
-<<<<<<< HEAD
-use std::{
-    collections::{HashMap, HashSet},
-    fs::File,
-    io::{BufReader, Read},
-    net::{Ipv4Addr, SocketAddr},
-    path::{Path, PathBuf}
-};
-=======
->>>>>>> d442ae2d
 use tower_http::{cors::CorsLayer, services::ServeDir};
 use web_rwkv::{
     context::{Context, ContextBuilder, Instance},
@@ -43,20 +33,10 @@
     wgpu::{Backends, PowerPreference},
 };
 
-<<<<<<< HEAD
-mod chat;
-mod completion;
-mod embedding;
-mod models;
-mod sampler;
-mod switch_model;
-mod root;
-=======
 use crate::{
     run::{GenerateContext, Runtime, SlotResult, Tokens},
     sampler::Sampler,
 };
->>>>>>> d442ae2d
 
 mod api;
 mod config;
@@ -99,15 +79,9 @@
     Vec(Vec<T>),
 }
 
-<<<<<<< HEAD
-impl<T> From<OptionArray<T>> for Vec<T>
-    where
-        T: std::fmt::Debug + Clone + Serialize,
-=======
 impl<T> From<Array<T>> for Vec<T>
 where
     T: std::fmt::Debug + Clone + Serialize,
->>>>>>> d442ae2d
 {
     fn from(value: Array<T>) -> Self {
         match value {
@@ -208,17 +182,7 @@
 }
 
 #[derive(Clone)]
-<<<<<<< HEAD
-pub struct ThreadState {
-    pub quant: Option<usize>,
-    pub sender: flume::Sender<ThreadRequest>,
-    pub receiver: Receiver<ThreadRequest>,
-    pub model_name: String,
-    pub tokenizer: Tokenizer,
-}
-=======
 pub struct ThreadState(pub Sender<ThreadRequest>);
->>>>>>> d442ae2d
 
 fn list_adapters() -> AdapterList {
     let backends = Backends::VULKAN | Backends::METAL;
@@ -299,36 +263,6 @@
     Ok((model, state))
 }
 
-<<<<<<< HEAD
-fn _monitor(env: Environment, tokenizer: Tokenizer, receiver: Receiver<ThreadRequest>) {
-    loop {
-        let request = match receiver.recv() {
-            Ok(ThreadRequest::Reload(request)) => request,
-            _ => continue,
-        };
-
-        let quantization = if request.quantized_layers.is_empty() {
-            Quantization::None
-        } else {
-            let mut layers = LayerFlags::empty();
-            request
-                .quantized_layers
-                .into_iter()
-                .for_each(|layer| layers |= LayerFlags::from_layer(layer as u64));
-            Quantization::Int8(layers)
-        };
-
-        let model = match load_model(env.clone(), request.model_path, quantization) {
-            Ok(model) => model,
-            Err(err) => {
-                log::error!("{}", err);
-                continue;
-            }
-        };
-        let tokenizer = tokenizer.clone();
-        let receiver = receiver.clone();
-        std::thread::spawn(move || model_task(model, tokenizer, receiver));
-=======
 fn load_web(path: impl AsRef<Path>, target: &Path) -> Result<()> {
     let file = File::open(path)?;
     let map = unsafe { Mmap::map(&file)? };
@@ -342,7 +276,6 @@
     let root = target.join("plugins");
     if !root.exists() {
         fs::create_dir(&root)?;
->>>>>>> d442ae2d
     }
     let dir = root.join(name);
     fs::create_dir(&dir)?;
@@ -382,23 +315,12 @@
         };
 
     loop {
-<<<<<<< HEAD
-        let (request, mut occurrences, token_sender) = match receiver.recv() {
-            Ok(ThreadRequest::Generate {
-                   request,
-                   occurrences,
-                   token_sender,
-               }) => (request, occurrences, token_sender),
-            Ok(ThreadRequest::Reload(_)) => break,
-            Err(_) => continue,
-=======
         let unload = {
             let env = env.clone();
             move || {
                 let mut env = env.write().unwrap();
                 *env = Environment::None;
             }
->>>>>>> d442ae2d
         };
 
         let reload = {
@@ -571,11 +493,6 @@
 #[derive(Parser, Debug, Clone)]
 #[command(author, version, about, long_about = None)]
 struct Args {
-<<<<<<< HEAD
-    #[arg(long, short)]
-    adaptor: Option<usize>,
-=======
->>>>>>> d442ae2d
     #[arg(long, short, value_name = "FILE")]
     config: Option<PathBuf>,
     #[arg(long, short)]
@@ -591,46 +508,11 @@
     simple_logger::SimpleLogger::new()
         .with_level(log::LevelFilter::Warn)
         .with_module_level("ai00_server", log::LevelFilter::Trace)
-<<<<<<< HEAD
-        .init()?;
-
-    let args = Args::parse();
-=======
         .init()
         .unwrap();
->>>>>>> d442ae2d
 
     let args = Args::parse();
     let (sender, receiver) = flume::unbounded::<ThreadRequest>();
-<<<<<<< HEAD
-    let tokenizer = load_tokenizer(&tokenizer_path)?;
-
-    let temp_dir = tempfile::tempdir()?;
-    let temp_path = temp_dir.into_path();
-    // load_web("assets/www.zip", &temp_path)?;
-
-    let app = Router::new()
-        .route("/", get(root::read_root))
-        .route("/exit", post(root::exit))
-        .route("/switch-model", post(switch_model::switch_model))
-        .route("/models", get(models::models))
-        .route("/v1/models", get(models::models))
-        .route("/completions", post(completion::completions))
-        .route("/v1/completions", post(completion::completions))
-        .route("/chat/completions", post(chat::chat_completions))
-        .route("/v1/chat/completions", post(chat::chat_completions))
-        .route("/embeddings", post(embedding::embeddings))
-        .route("/v1/embeddings", post(embedding::embeddings))
-        .fallback_service(ServeDir::new(temp_path.join("www")))
-        .layer(CorsLayer::permissive())
-        .with_state(ThreadState {
-            quant: args.quant,
-            sender,
-            receiver,
-            model_name: "rwkv".into(),
-            tokenizer,
-        });
-=======
 
     {
         let path = args
@@ -698,7 +580,6 @@
         .fallback_service(ServeDir::new(serve_path))
         .layer(CorsLayer::permissive())
         .with_state(ThreadState(sender));
->>>>>>> d442ae2d
 
     let addr = SocketAddr::from((args.ip.unwrap_or(Ipv4Addr::new(0, 0, 0, 0)), args.port));
     let listener = tokio::net::TcpListener::bind(addr).await.unwrap();
