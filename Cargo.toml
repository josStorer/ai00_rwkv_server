[package]
name = "ai00_server"
<<<<<<< HEAD
version = "0.1.12"
=======
version = "0.2.2"
>>>>>>> d442ae2d
edition = "2021"
authors = ["Gu ZhenNiu <448885@qq.com>", "Zhang Zhenyuan <cryscan@umich.edu>"]
license = "MIT OR Apache-2.0"
description = "An implementation of the RWKV language model in pure WebGPU."
homepage = "https://github.com/cgisky1980/ai00_rwkv_server"
repository = "https://github.com/cgisky1980/ai00_rwkv_server"
keywords = ["deep-learning", "LLM", "model", "rwkv"]
categories = ["science"]
exclude = ["assets"]

# See more keys and their definitions at https://doc.rust-lang.org/cargo/reference/manifest.html

[dependencies]
axum = { git = "https://github.com/cryscan/axum", branch = "sse-leading-space" }
tower = { version = "0.4", features = ["util"] }
tower-http = { version = "0.4", features = ["full"] }
tokio = { version = "1", features = ["full"] }
pollster = "0.3"
web-rwkv = "0.3.7"
# web-rwkv = { git = "https://github.com/cryscan/web-rwkv", branch = "main" }
memmap = "0.7"
bytemuck = "1"
regex = "1.8"
clap = { version = "4.3", features = ["derive"] }
serde = { version = "1", features = ["derive"] }
serde_json = "1"
qp-trie = "0.8"
fastrand = "2"
itertools = "0.11"
flume = "0.10"
futures-util = "0.3"
rayon = "1.8"
anyhow = "1"
log = "0.4"
simple_logger = { version = "4.2", features = ["stderr"] }
zip-extract = "0.1"
tempfile = "3.6"
toml = "0.7"
sha2 = "0.9.8"

[profile.release]
lto = true
opt-level = 'z'
codegen-units = 1<|MERGE_RESOLUTION|>--- conflicted
+++ resolved
@@ -1,10 +1,6 @@
 [package]
 name = "ai00_server"
-<<<<<<< HEAD
-version = "0.1.12"
-=======
 version = "0.2.2"
->>>>>>> d442ae2d
 edition = "2021"
 authors = ["Gu ZhenNiu <448885@qq.com>", "Zhang Zhenyuan <cryscan@umich.edu>"]
 license = "MIT OR Apache-2.0"
